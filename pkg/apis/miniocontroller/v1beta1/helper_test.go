package v1beta1

import (
	"testing"

	constants "github.com/minio/minio-operator/pkg/constants"
	"github.com/stretchr/testify/assert"
	"github.com/stretchr/testify/require"
)

func TestEnsureDefaults(t *testing.T) {
	mi := MinIOInstance{}
	mi.EnsureDefaults()

	t.Run("defaults", func(t *testing.T) {
<<<<<<< HEAD
		assert.Equal(t, mi.Spec.Replicas, int32(constants.DefaultReplicas))
		assert.Equal(t, mi.Spec.ClusterDomain, constants.DefaultClusterDomain)
=======
>>>>>>> 465da330
		assert.Equal(t, mi.Spec.Image, constants.DefaultMinIOImage)
		assert.Equal(t, mi.Spec.Mountpath, constants.MinIOVolumeMountPath)
		assert.Equal(t, mi.Spec.Subpath, constants.MinIOVolumeSubPath)
		assert.False(t, mi.RequiresAutoCertSetup())
	})

	t.Run("auto cert", func(t *testing.T) {
		mi.Spec.RequestAutoCert = true
		assert.True(t, mi.RequiresAutoCertSetup())
		assert.False(t, mi.HasCertConfig())

		mi.EnsureDefaults()

		require.NotNil(t, mi.Spec.CertConfig)
		require.True(t, mi.HasCertConfig())
		oldCertConfig := mi.Spec.CertConfig

		mi.EnsureDefaults()

		assert.Equal(t, oldCertConfig, mi.Spec.CertConfig)
	})

	t.Run("defaults don't override", func(t *testing.T) {
		newClusterDomain := "k8s.example.com"
		newImage := "minio/minio:latest"
<<<<<<< HEAD
		newReplicas := int32(99)
		mi.Spec.ClusterDomain = newClusterDomain
=======
>>>>>>> 465da330
		mi.Spec.Image = newImage
		mi.EnsureDefaults()

		assert.Equal(t, newClusterDomain, mi.Spec.ClusterDomain)
		assert.Equal(t, newImage, mi.Spec.Image)
	})
}<|MERGE_RESOLUTION|>--- conflicted
+++ resolved
@@ -13,11 +13,7 @@
 	mi.EnsureDefaults()
 
 	t.Run("defaults", func(t *testing.T) {
-<<<<<<< HEAD
-		assert.Equal(t, mi.Spec.Replicas, int32(constants.DefaultReplicas))
 		assert.Equal(t, mi.Spec.ClusterDomain, constants.DefaultClusterDomain)
-=======
->>>>>>> 465da330
 		assert.Equal(t, mi.Spec.Image, constants.DefaultMinIOImage)
 		assert.Equal(t, mi.Spec.Mountpath, constants.MinIOVolumeMountPath)
 		assert.Equal(t, mi.Spec.Subpath, constants.MinIOVolumeSubPath)
@@ -43,11 +39,7 @@
 	t.Run("defaults don't override", func(t *testing.T) {
 		newClusterDomain := "k8s.example.com"
 		newImage := "minio/minio:latest"
-<<<<<<< HEAD
-		newReplicas := int32(99)
 		mi.Spec.ClusterDomain = newClusterDomain
-=======
->>>>>>> 465da330
 		mi.Spec.Image = newImage
 		mi.EnsureDefaults()
 
