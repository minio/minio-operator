--- conflicted
+++ resolved
@@ -164,18 +164,13 @@
 	var max int32
 	// Create the ellipses style URL
 	// mi.Name is the headless service name
-<<<<<<< HEAD
-	for i := 0; i < int(mi.Spec.Replicas); i++ {
-		hosts = append(hosts, fmt.Sprintf("%s-"+strconv.Itoa(i)+".%s.%s.svc.%s", mi.Name, mi.GetHeadlessServiceName(), mi.Namespace, mi.Spec.ClusterDomain))
-=======
 	for i, z := range mi.Spec.Zones {
 		max = max + z.Servers
 		if i == 0 {
-			hosts = append(hosts, fmt.Sprintf("%s-{0..."+strconv.Itoa(int(max)-1)+"}.%s.%s.svc.cluster.local", mi.Name, mi.GetHeadlessServiceName(), mi.Namespace))
+			hosts = append(hosts, fmt.Sprintf("%s-{0..."+strconv.Itoa(int(max)-1)+"}.%s.%s.svc.%s", mi.Name, mi.GetHeadlessServiceName(), mi.Namespace, mi.Spec.ClusterDomain))
 		} else {
-			hosts = append(hosts, fmt.Sprintf("%s-{"+strconv.Itoa(int(mi.Spec.Zones[i-1].Servers))+"..."+strconv.Itoa(int(max)-1)+"}.%s.%s.svc.cluster.local", mi.Name, mi.GetHeadlessServiceName(), mi.Namespace))
+			hosts = append(hosts, fmt.Sprintf("%s-{"+strconv.Itoa(int(mi.Spec.Zones[i-1].Servers))+"..."+strconv.Itoa(int(max)-1)+"}.%s.%s.svc.%s", mi.Name, mi.GetHeadlessServiceName(), mi.Namespace, mi.Spec.ClusterDomain))
 		}
->>>>>>> 465da330
 	}
 	return hosts
 }
