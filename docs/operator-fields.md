--- conflicted
+++ resolved
@@ -48,25 +48,5 @@
 | spec.kes | Defines the KES configuration. Refer [this](https://github.com/minio/kes) |
 | spec.kes.replicas | Number of KES pods to be created. |
 | spec.kes.image | Defines the KES image. |
-<<<<<<< HEAD
 | spec.kes.configSecret | Secret to specify KES Configuration. This is a mandatory field. |
-| spec.kes.selector | Add a selector for the KES. Which will be used by the KES pods for grouping. (Note: Should not match the labels provided in `spec.selector`) |
-| spec.kes.metadata | This allows a way to map metadata to the KES pods. Internally `metadata` is a struct type as [explained here](https://godoc.org/k8s.io/apimachinery/pkg/apis/meta/v1#ObjectMeta). [Note: Should match the labels in `spec.kes.selector`] |
-=======
-| spec.kes.kesSecret | Secret to specify KES Configuration. This is a mandatory field. |
-| spec.kes.metadata | This allows a way to map metadata to the KES pods. Internally `metadata` is a struct type as [explained here](https://godoc.org/k8s.io/apimachinery/pkg/apis/meta/v1#ObjectMeta). |
-
-## MirrorInstance Fields
-
-| Field                 | Description |
-|-----------------------|-------------|
-| kind                  | This defines the resource type to be created. MinIO Operator CRD defines the `kind` for Mirror Operation as `MirrorInstance`.|
-| metadata              | This field allows a way to assign metadata to a MirrorInstance. Internally `metadata` is a struct type as [explained here](https://godoc.org/k8s.io/apimachinery/pkg/apis/meta/v1#ObjectMeta).|
-| spec.metadata         | Define the object metadata to be passed to all the members pods of this MirrorInstance. This allows adding annotations and labels.|
-| spec.image            | Set the container registry and image tag for MinIO Client to be used in the MirrorInstance.|
-| spec.env              | Add Mirror specific environment variables. There are two mandatory fields required for Mirror to work. `MC_HOST_source` is the environment variable to specify the source MinIO cluster for mirror operation. `MC_HOST_target` is the environment variable to specify the target MinIO cluster for mirror operation. The value of these environment variables in the format `https://<access_key>:<secret_key>@<minio_server_url>`. Refer [the document](https://github.com/minio/mc/blob/master/docs/minio-client-complete-guide.md#specify-host-configuration-through-environment-variable) for further details. |
-| spec.args.source      | Specify the source location for mirror operation. This can be a top level alias (e.g `source`), a bucket (e.g `source/bucket`), or a prefix (e.g `source/bucket/prefix`.) |
-| spec.args.target      | Specify the target location for mirror operation. This can be a top level alias (e.g `target`), a bucket (e.g `target/bucket`), or a prefix (e.g `target/bucket/prefix`.)  |
-| spec.args.flags       | Specify the flags to fine tune the mirror operation. Refer the [mc mirror documentation](https://github.com/minio/mc/blob/master/docs/minio-client-complete-guide.md#mirror) for possible values for flags. |
-| spec.resources | Specify CPU and Memory resources for each MirrorInstance Job container. Refer [this document](https://kubernetes.io/docs/concepts/configuration/manage-compute-resources-container/#resource-types) for details. |
->>>>>>> b5da0e28
+| spec.kes.metadata | This allows a way to map metadata to the KES pods. Internally `metadata` is a struct type as [explained here](https://godoc.org/k8s.io/apimachinery/pkg/apis/meta/v1#ObjectMeta). [Note: Should match the labels in `spec.kes.selector`] |