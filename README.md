# MinIO Operator [![Docker Pulls](https://img.shields.io/docker/pulls/minio/k8s-operator.svg?maxAge=604800)](https://hub.docker.com/r/minio/k8s-operator)

MinIO Operator brings native support for [MinIO](https://github.com/minio/minio), [Graphical Console](https://github.com/minio/console), and [Encryption](https://github.com/minio/kes) to Kubernetes. This document explains how to get started with MinIO Operator using `kubectl minio` plugin.

## Prerequisites

- Kubernetes >= v1.17.0.
- Create PVs.
<<<<<<< HEAD
- Install [`kubectl minio` plugin using `kubectl krew install minio`.
=======
- Install `kubectl minio` plugin using `krew install minio`.
>>>>>>> d365258b

## Operator Setup

MinIO Operator offers MinIO Tenant creation, management, upgrade, zone addition and more. Operator is meant to control and manage multiple MinIO Tenants.

To get started, initialize the MinIO Operator deployment. This is a _one time_ process.

```sh
kubectl minio init
```

Once the MinIO Operator is created, proceed with Tenant creation.

## Tenant Setup

A Tenant is a MinIO cluster created and managed by the Operator. Before creating tenant, please ensure you have requisite nodes and drives in place and relevant PVs are created.

In below example, we ask MinIO Operator to create a Tenant yaml with 4 nodes, 16 volumes, and 16 Ti total raw capacity (4 volumes of 1 Ti per node). This means you need to have 4 PVs of 1Ti each per node, with a total of 4 nodes, before attempting to create the MinIO tenant.

Since MinIO has built-in erasure-code support for high-availability and data protection, we recommend the following CSI drivers for high-performance and scalability:

- [Local PV](https://kubernetes.io/docs/concepts/storage/volumes/#local)
- [OpenEBS Local PV](https://docs.openebs.io/docs/next/localpv.html)
- [vSAN Direct](https://blogs.vmware.com/virtualblocks/2020/09/15/whats-new-in-vsan-7-update-1/)

```sh
kubectl minio tenant create --name tenant1 --servers 4 --volumes 16 --capacity 16Ti
```

Optionally, you can generate a yaml file with the `-o` flag in above command and modify the yaml file as per your specific requirements. Once you verify and optionally add any other relevant fields to the file, create the tenant

```sh
kubectl minio tenant create --name tenant1 --servers 4 --volumes 16 --capacity 16Ti -o > tenant.yaml
kubectl apply -f tenant.yaml
```

## Post Tenant Creation

### Expanding a Tenant

You can add capacity to the tenant using `kubectl minio` plugin, like this

```
kubectl minio tenant expand --name tenant1 --servers 8 --volumes 32 --capacity 32Ti
```

This will add 32 drives spread uniformly over 8 servers to the tenant `tenant1`, with additional capacity of 32Ti. Read more about [tenant expansion here](https://github.com/minio/operator/blob/master/docs/expansion.md).

## License

Use of MinIO Operator is governed by the GNU AGPLv3 or later, found in the [LICENSE](./LICENSE) file.

## Explore Further

- [Create a MinIO Tenant](https://github.com/minio/operator#create-a-minio-instance).
- [TLS for MinIO Tenant](https://github.com/minio/operator/blob/master/docs/tls.md).
- [Examples for MinIO Tenant Settings](https://github.com/minio/operator/blob/master/docs/examples.md)
- [Custom Hostname Discovery](https://github.com/minio/operator/blob/master/docs/custom-name-templates.md).
- [Apply PodSecurityPolicy](https://github.com/minio/operator/blob/master/docs/pod-security-policy.md).
- [Deploy MinIO Tenant with Console](https://github.com/minio/operator/blob/master/docs/console.md).
- [Deploy MinIO Tenant with KES](https://github.com/minio/operator/blob/master/docs/kes.md).<|MERGE_RESOLUTION|>--- conflicted
+++ resolved
@@ -6,11 +6,7 @@
 
 - Kubernetes >= v1.17.0.
 - Create PVs.
-<<<<<<< HEAD
-- Install [`kubectl minio` plugin using `kubectl krew install minio`.
-=======
-- Install `kubectl minio` plugin using `krew install minio`.
->>>>>>> d365258b
+- Install `kubectl minio` plugin using `kubectl krew install minio`.
 
 ## Operator Setup
 
