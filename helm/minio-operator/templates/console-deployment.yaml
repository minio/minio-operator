apiVersion: apps/v1
kind: Deployment
metadata:
  name: {{ include "minio-operator.console-fullname" . }}
  namespace: {{ .Release.Namespace }}
  labels:
    {{- include "minio-operator.labels" . | nindent 4 }}
spec:
  replicas: {{ .Values.console.replicaCount }}
  selector:
    matchLabels:
      {{- include "minio-operator.console-selectorLabels" . | nindent 6 }}
  template:
    metadata:
      labels:
        {{- include "minio-operator.console-selectorLabels" . | nindent 8 }}
    spec:
    {{- with .Values.operator.imagePullSecrets }}
      imagePullSecrets:
        {{- toYaml . | nindent 8 }}
    {{- end }}
      serviceAccountName: console-sa
<<<<<<< HEAD
    {{- with .Values.console.securityContext }}
      securityContext:
=======
    {{- with .Values.console.nodeSelector }}
      nodeSelector:
        {{- toYaml . | nindent 8 }}
    {{- end }}
    {{- with .Values.console.affinity }}
      affinity:
        {{- toYaml . | nindent 8 }}
    {{- end }}
    {{- with .Values.console.tolerations }}
      tolerations:
>>>>>>> a2c81c8e
        {{- toYaml . | nindent 8 }}
    {{- end }}
      containers:
        - name: {{ .Chart.Name }}
          image: "{{ .Values.console.image.repository }}:{{ .Values.console.image.tag }}"
          imagePullPolicy: {{ .Values.operator.image.pullPolicy }}
          ports:
          - containerPort: 9090
            name: http
          - containerPort: 9443
            name: https
          args:
          - server
          env:
          - name: CONSOLE_OPERATOR_MODE
            value: "on"
          resources:
            {{- toYaml .Values.console.resources | nindent 12 }}<|MERGE_RESOLUTION|>--- conflicted
+++ resolved
@@ -20,10 +20,10 @@
         {{- toYaml . | nindent 8 }}
     {{- end }}
       serviceAccountName: console-sa
-<<<<<<< HEAD
     {{- with .Values.console.securityContext }}
       securityContext:
-=======
+        {{- toYaml . | nindent 8 }}
+    {{- end }}
     {{- with .Values.console.nodeSelector }}
       nodeSelector:
         {{- toYaml . | nindent 8 }}
@@ -34,7 +34,6 @@
     {{- end }}
     {{- with .Values.console.tolerations }}
       tolerations:
->>>>>>> a2c81c8e
         {{- toYaml . | nindent 8 }}
     {{- end }}
       containers:
